#ifndef __INC_CHIPSETS_H
#define __INC_CHIPSETS_H

#include "pixeltypes.h"
#include "clockless.h"

//////////////////////////////////////////////////////////////////////////////////////////////////////////////////////////////////
//
// LPD8806 controller class - takes data/clock/select pin values (N.B. should take an SPI definition?)
//
//////////////////////////////////////////////////////////////////////////////////////////////////////////////////////////////////

template <uint8_t DATA_PIN, uint8_t CLOCK_PIN, EOrder RGB_ORDER = RGB,  uint8_t SPI_SPEED = DATA_RATE_MHZ(20) >
class LPD8806Controller : public CLEDController {
	typedef SPIOutput<DATA_PIN, CLOCK_PIN, SPI_SPEED> SPI;

	class LPD8806_ADJUST {
	public:
		// LPD8806 spec wants the high bit of every rgb data byte sent out to be set.
		__attribute__((always_inline)) inline static uint8_t adjust(register uint8_t data) { return (data>>1) | 0x80 | (data & 0x01); }
		__attribute__((always_inline)) inline static void postBlock(int len) { 
			SPI::writeBytesValueRaw(0, ((len+63)>>6));
		}

	};

	SPI mSPI;
	int mClearedLeds;

	void checkClear(int nLeds) { 
		if(nLeds > mClearedLeds) { 
			clearLine(nLeds);
			mClearedLeds = nLeds;
		}
	}
	
	void clearLine(int nLeds) { 
		int n = ((nLeds  + 63) >> 6);
		mSPI.writeBytesValue(0, n);
	}
public:
	LPD8806Controller()  {}
	virtual void init() {
		mSPI.init();
		mClearedLeds = 0;
	}

	virtual void clearLeds(int nLeds) { 
		mSPI.select();
		mSPI.writeBytesValueRaw(0x80, nLeds * 3);	
		mSPI.writeBytesValueRaw(0, ((nLeds*3+63)>>6));
		mSPI.release();
	}

	virtual void showColor(const struct CRGB & data, int nLeds, CRGB scale = CRGB::White) {
		mSPI.template writeBytes3<LPD8806_ADJUST, RGB_ORDER>((byte*)data.raw, nLeds * 3, scale, false);
	}

	virtual void show(const struct CRGB *data, int nLeds, CRGB scale = CRGB::White) {
		// TODO rgb-ize scale
		mSPI.template writeBytes3<LPD8806_ADJUST, RGB_ORDER>((byte*)data, nLeds * 3, scale);
	}

#ifdef SUPPORT_ARGB
	virtual void show(const struct CARGB *data, int nLeds, uint8_t scale) {
		checkClear(nLeds);
		mSPI.template writeBytes3<LPD8806_ADJUST, RGB_ORDER>((byte*)data, nLeds * 4, scale, true, 1);
	}
#endif
};


//////////////////////////////////////////////////////////////////////////////////////////////////////////////////////////////////
//
// WS2801 definition - takes data/clock/select pin values (N.B. should take an SPI definition?)
//
//////////////////////////////////////////////////////////////////////////////////////////////////////////////////////////////////

template <uint8_t DATA_PIN, uint8_t CLOCK_PIN, EOrder RGB_ORDER = RGB, uint8_t SPI_SPEED = DATA_RATE_MHZ(1)>
class WS2801Controller : public CLEDController {
	typedef SPIOutput<DATA_PIN, CLOCK_PIN, SPI_SPEED> SPI;
	SPI mSPI;
	CMinWait<1000>  mWaitDelay;
public:
	WS2801Controller() {}

	virtual void init() { 
		mSPI.init();
	    mWaitDelay.mark();
	}

	virtual void clearLeds(int nLeds) { 
		mWaitDelay.wait();
		mSPI.writeBytesValue(0, nLeds*3);
		mWaitDelay.mark();
	}
	
	virtual void showColor(const struct CRGB & data, int nLeds, CRGB scale = CRGB::White) {
		mWaitDelay.wait();
		mSPI.template writeBytes3<RGB_ORDER>((byte*)data.raw, nLeds * 3, scale, false);
		mWaitDelay.mark();
	}

	virtual void show(const struct CRGB *data, int nLeds, CRGB scale) {
		mWaitDelay.wait();
		mSPI.template writeBytes3<RGB_ORDER>((byte*)data, nLeds * 3, scale);
		mWaitDelay.mark();
	}

#ifdef SUPPORT_ARGB
	virtual void show(const struct CRGB *data, int nLeds, CRGB scale) {
		mWaitDelay.wait();
		mSPI.template writeBytes3<RGB_ORDER>((byte*)data, nLeds * 4, scale, true, 1);
		mWaitDelay.mark();
	}
#endif
};

//////////////////////////////////////////////////////////////////////////////////////////////////////////////////////////////////
//
// P9813 definition - takes data/clock/select pin values (N.B. should take an SPI definition?)
//
//////////////////////////////////////////////////////////////////////////////////////////////////////////////////////////////////

template <uint8_t DATA_PIN, uint8_t CLOCK_PIN, EOrder RGB_ORDER = RGB, uint8_t SPI_SPEED = DATA_RATE_MHZ(15)>
class P9813Controller : public CLEDController {
	typedef SPIOutput<DATA_PIN, CLOCK_PIN, SPI_SPEED> SPI;
	SPI mSPI;

	void writeBoundary() { mSPI.writeWord(0); mSPI.writeWord(0); }

	inline void writeLed(uint8_t r, uint8_t g, uint8_t b) __attribute__((always_inline)) {
		register uint8_t top = 0xC0 | ((~b & 0xC0) >> 2) | ((~g & 0xC0) >> 4) | ((~r & 0xC0) >> 6);
		mSPI.writeByte(top); mSPI.writeByte(b); mSPI.writeByte(g); mSPI.writeByte(r);
	}

public:
	P9813Controller() {}

	virtual void init() { 
		mSPI.init();
	}

	virtual void clearLeds(int nLeds) { 
		showColor(CRGB(0,0,0), nLeds);
	}
	
	virtual void showColor(const struct CRGB & data, int nLeds, CRGB scale = CRGB::White) {
		PixelController<RGB_ORDER> pixels(data.raw, scale, true, false, 0);

		mSPI.select();

		writeBoundary();
		while(nLeds--) { 
			writeLed(pixels.loadAndScale0(), pixels.loadAndScale1(), pixels.loadAndScale2());
			pixels.stepDithering();
		}
		writeBoundary();

		mSPI.waitFully();
		mSPI.release();
	}

	virtual void show(const struct CRGB *data, int nLeds, CRGB scale) {
		PixelController<RGB_ORDER> pixels((byte*)data, scale, true, true, 0);

		mSPI.select();

		writeBoundary();
		for(int i = 0; i < nLeds; i++) { 
			writeLed(pixels.loadAndScale0(), pixels.loadAndScale1(), pixels.loadAndScale2());
			pixels.advanceData();
			pixels.stepDithering();
		}
		writeBoundary();

		mSPI.release();
	}

#ifdef SUPPORT_ARGB
	virtual void show(const struct CRGB *data, int nLeds, CRGB scale) {
		PixelController<RGB_ORDER> pixels(data, scale, true, true, 1);

		mSPI.select();

		writeBoundary();
		for(int i = 0; i < nLeds; i++) { 
			writeLed(pixels.loadAndScale0(), pixels.loadAndScale1(), pixels.loadAndScale2());
			pixels.advanceData();
			pixels.stepDithering();
		}
		writeBoundary();

		mSPI.release();
	}
#endif
};

//////////////////////////////////////////////////////////////////////////////////////////////////////////////////////////////////
//
// SM16716 definition - takes data/clock/select pin values (N.B. should take an SPI definition?)
//
//////////////////////////////////////////////////////////////////////////////////////////////////////////////////////////////////

template <uint8_t DATA_PIN, uint8_t CLOCK_PIN, EOrder RGB_ORDER = RGB, uint8_t SPI_SPEED = DATA_RATE_MHZ(16)>
class SM16716Controller : public CLEDController {
	typedef SPIOutput<DATA_PIN, CLOCK_PIN, SPI_SPEED> SPI;
	SPI mSPI;

	void writeHeader() { 
		// Write out 50 zeros to the spi line (6 blocks of 8 followed by two single bit writes)
		mSPI.select();
		mSPI.writeBytesValueRaw(0, 6);
		mSPI.waitFully();
		mSPI.template writeBit<0>(0);
		mSPI.template writeBit<0>(0);
		mSPI.release();
	}

public:
	SM16716Controller() {}

	virtual void init() { 
		mSPI.init();
	}

	virtual void clearLeds(int nLeds) { 
		mSPI.select();
		while(nLeds--) { 
			mSPI.template writeBit<0>(1);
			mSPI.writeByte(0);
			mSPI.writeByte(0);
			mSPI.writeByte(0);
		}
		mSPI.waitFully();
		mSPI.release();
		writeHeader();
	}

	virtual void showColor(const struct CRGB & data, int nLeds, CRGB scale = CRGB::White) {
		mSPI.template writeBytes3<FLAG_START_BIT, RGB_ORDER>((byte*)data.raw, nLeds * 3, scale, false);
		writeHeader();
	}

	virtual void show(const struct CRGB *data, int nLeds, CRGB scale = CRGB::White) {
		// Make sure the FLAG_START_BIT flag is set to ensure that an extra 1 bit is sent at the start
		// of each triplet of bytes for rgb data
		// writeHeader();
		mSPI.template writeBytes3<FLAG_START_BIT, RGB_ORDER>((byte*)data, nLeds * 3, scale);
		writeHeader();
	}

#ifdef SUPPORT_ARGB
	virtual void show(const struct CARGB *data, int nLeds, CRGB scale = CRGB::White) {
		mSPI.writeBytesValue(0, 6);
		mSPI.template writeBit<0>(0);
		mSPI.template writeBit<0>(0);

		// Make sure the FLAG_START_BIT flag is set to ensure that an extra 1 bit is sent at the start
		// of each triplet of bytes for rgb data
		mSPI.template writeBytes3<FLAG_START_BIT, RGB_ORDER>((byte*)data, nLeds * 4, scale, true, 1);
	}
#endif
};

//////////////////////////////////////////////////////////////////////////////////////////////////////////////////////////////////
//
// Clockless template instantiations - see clockless.h for how the timing values are used
//
//////////////////////////////////////////////////////////////////////////////////////////////////////////////////////////////////

// We want to force all avr's to use the Trinket controller when running at 8Mhz, because even the 328's at 8Mhz
// need the more tightly defined timeframes.
#if defined(FASTLED_AVR) && (F_CPU == 8000000) // 125ns/clock
// WS2811@8Mhz 2 clocks, 5 clocks, 3 clocks
template <uint8_t DATA_PIN, EOrder RGB_ORDER = RGB>
class WS2811Controller800Khz : public ClocklessController<DATA_PIN, 2, 5, 3, RGB_ORDER> {};

template <uint8_t DATA_PIN, EOrder RGB_ORDER = RGB>
class WS2811Controller400Khz : public ClocklessController<DATA_PIN, 4, 10, 6, RGB_ORDER> {};

template <uint8_t DATA_PIN, EOrder RGB_ORDER = RGB>
class UCS1903Controller400Khz : public ClocklessController<DATA_PIN, 4, 12, 4, RGB_ORDER> {};

template <uint8_t DATA_PIN, EOrder RGB_ORDER = RGB>
class UCS1903BController800Khz : public ClocklessController<DATA_PIN, 2, 4, 4, RGB_ORDER> {};

template <uint8_t DATA_PIN, EOrder RGB_ORDER = RGB>
class TM1809Controller800Khz : public ClocklessController<DATA_PIN, 2, 5, 3, RGB_ORDER> {};

template <uint8_t DATA_PIN, EOrder RGB_ORDER = RGB>
class TM1803Controller400Khz : public ClocklessController<DATA_PIN, 6, 6, 6, RGB_ORDER> {};

<<<<<<< HEAD
template <uint8_t DATA_PIN, EOrder RGB_ORDER = RGB>
class TM1829Controller800Khz : public ClocklessController<DATA_PIN, 2, 5, 3, RGB_ORDER> {};

template <uint8_t DATA_PIN, EOrder RGB_ORDER = RGB>
class GW6205Controller400Khz : public ClocklessController<DATA_PIN, 6, 7, 6, RGB_ORDER, 4> {};

template <uint8_t DATA_PIN, EOrder RGB_ORDER = RGB>
class GW6205Controller800Khz : public ClocklessController<DATA_PIN, 2, 4, 4, RGB_ORDER, 4> {};

#elif defined(FASTLED_AVR) && (F_CPU == 16000000) // 62.5ns/clock 
=======
// TODO: Merge in better defs
template <uint8_t DATA_PIN, EOrder RGB_ORDER = RGB>
class GW6205Controller400Khz : public ClocklessController_Trinket<DATA_PIN, 4, 4, 4, RGB_ORDER> {};

template <uint8_t DATA_PIN, EOrder RGB_ORDER = RGB>
class GW6205Controller800Khz : public ClocklessController_Trinket<DATA_PIN, 4, 4, 4, RGB_ORDER> {};

template <uint8_t DATA_PIN, EOrder RGB_ORDER = RGB>
class TM1829Controller800Khz : public ClocklessController_Trinket<DATA_PIN, 4, 4, 4, RGB_ORDER> {};

#elif defined(LIB8_ATTINY) && (F_CPU == 16000000) // 62.5ns/clock 
>>>>>>> db096f5f

// WS2811@16Mhz 4 clocks, 10 clocks, 6 clocks
template <uint8_t DATA_PIN, EOrder RGB_ORDER = RGB>
class WS2811Controller800Khz : public ClocklessController<DATA_PIN, 4, 10, 6, RGB_ORDER> {};

template <uint8_t DATA_PIN, EOrder RGB_ORDER = RGB>
class WS2811Controller400Khz : public ClocklessController<DATA_PIN, 8, 20, 12, RGB_ORDER> {};

template <uint8_t DATA_PIN, EOrder RGB_ORDER = RGB>
class UCS1903Controller400Khz : public ClocklessController<DATA_PIN, 8, 24, 8, RGB_ORDER> {};

template <uint8_t DATA_PIN, EOrder RGB_ORDER = RGB>
class UCS1903BController800Khz : public ClocklessController<DATA_PIN, 4, 8, 8, RGB_ORDER> {};

template <uint8_t DATA_PIN, EOrder RGB_ORDER = RGB>
class TM1809Controller800Khz : public ClocklessController<DATA_PIN, 4, 10, 6, RGB_ORDER> {};

template <uint8_t DATA_PIN, EOrder RGB_ORDER = RGB>
class TM1803Controller400Khz : public ClocklessController<DATA_PIN, 12, 12, 12, RGB_ORDER> {};

<<<<<<< HEAD
template <uint8_t DATA_PIN, EOrder RGB_ORDER = RGB>
class TM1829Controller800Khz : public ClocklessController<DATA_PIN, 4, 10, 6, RGB_ORDER> {};

template <uint8_t DATA_PIN, EOrder RGB_ORDER = RGB>
class GW6205Controller400Khz : public ClocklessController<DATA_PIN, 12, 14, 12, RGB_ORDER, 4> {};

template <uint8_t DATA_PIN, EOrder RGB_ORDER = RGB>
class GW6205Controller800Khz : public ClocklessController<DATA_PIN, 4, 8, 8, RGB_ORDER, 4> {};
=======
// TODO: Merge in better defs
template <uint8_t DATA_PIN, EOrder RGB_ORDER = RGB>
class GW6205Controller400Khz : public ClocklessController_Trinket<DATA_PIN, 4, 4, 4, RGB_ORDER> {};

template <uint8_t DATA_PIN, EOrder RGB_ORDER = RGB>
class GW6205Controller800Khz : public ClocklessController_Trinket<DATA_PIN, 4, 4, 4, RGB_ORDER> {};

template <uint8_t DATA_PIN, EOrder RGB_ORDER = RGB>
class TM1829Controller800Khz : public ClocklessController_Trinket<DATA_PIN, 4, 4, 4, RGB_ORDER> {};

>>>>>>> db096f5f

#else
// GW6205@400khz - 800ns, 800ns, 800ns
template <uint8_t DATA_PIN, EOrder RGB_ORDER = RGB>
class GW6205Controller400Khz : public ClocklessController<DATA_PIN, NS(800), NS(800), NS(800), RGB_ORDER, 4> {};
#if NO_TIME(800, 800, 800) 
#warning "Not enough clock cycles available for the GW6205@400khz"
#endif

// GW6205@400khz - 400ns, 400ns, 400ns
template <uint8_t DATA_PIN, EOrder RGB_ORDER = RGB>
class GW6205Controller800Khz : public ClocklessController<DATA_PIN, NS(400), NS(400), NS(400), RGB_ORDER, 4> {};
#if NO_TIME(400, 400, 400) 
#warning "Not enough clock cycles available for the GW6205@400khz"
#endif

// UCS1903 - 500ns, 1500ns, 500ns
template <uint8_t DATA_PIN, EOrder RGB_ORDER = RGB>
class UCS1903Controller400Khz : public ClocklessController<DATA_PIN, NS(500), NS(1500), NS(500), RGB_ORDER> {};
#if NO_TIME(500, 1500, 500) 
#warning "Not enough clock cycles available for the UCS103@400khz"
#endif

// UCS1903B - 400ns, 450ns, 450ns
template <uint8_t DATA_PIN, EOrder RGB_ORDER = RGB>
class UCS1903BController800Khz : public ClocklessController<DATA_PIN, NS(400), NS(450), NS(450), RGB_ORDER> {};
#if NO_TIME(400, 450, 450) 
#warning "Not enough clock cycles available for the UCS103B@800khz"
#endif

// TM1809 - 350ns, 350ns, 550ns
template <uint8_t DATA_PIN, EOrder RGB_ORDER = RGB>
class TM1809Controller800Khz : public ClocklessController<DATA_PIN, NS(350), NS(350), NS(550), RGB_ORDER> {};
#if NO_TIME(350, 350, 550) 
#warning "Not enough clock cycles available for the TM1809"
#endif

// WS2811 - 400ns, 400ns, 450ns 
template <uint8_t DATA_PIN, EOrder RGB_ORDER = RGB>
class WS2811Controller800Khz : public ClocklessController<DATA_PIN, NS(400), NS(400), NS(450), RGB_ORDER> {};
#if NO_TIME(400, 400, 450) 
#warning "Not enough clock cycles available for the WS2811 (800khz)"
#endif

// WS2811@400khz - 800ns, 800ns, 900ns 
template <uint8_t DATA_PIN, EOrder RGB_ORDER = RGB>
class WS2811Controller400Khz : public ClocklessController<DATA_PIN, NS(800), NS(800), NS(900), RGB_ORDER> {};
#if NO_TIME(800, 800, 900) 
#warning "Not enough clock cycles available for the WS2811 (400Khz)"
#endif

// 750NS, 750NS, 750NS
template <uint8_t DATA_PIN, EOrder RGB_ORDER = RGB>
class TM1803Controller400Khz : public ClocklessController<DATA_PIN, NS(750), NS(750), NS(750), RGB_ORDER> {};
#if NO_TIME(750, 750, 750) 
#warning "Not enough clock cycles available for the TM1803"
#endif

template <uint8_t DATA_PIN, EOrder RGB_ORDER = RGB>
class TM1829Controller800Khz : public ClocklessController<DATA_PIN, NS(340), NS(340), NS(550), RGB_ORDER, 0, true, 500> {};

template <uint8_t DATA_PIN, EOrder RGB_ORDER = RGB>
class TM1829Controller1600Khz : public ClocklessController<DATA_PIN, NS(100), NS(300), NS(200), RGB_ORDER, 0, true, 500> {};
#if NO_TIME(100, 300, 200)
#warning "Not enough clock cycles available for TM1829@1.6Mhz"
#endif

#endif 

#endif<|MERGE_RESOLUTION|>--- conflicted
+++ resolved
@@ -291,7 +291,6 @@
 template <uint8_t DATA_PIN, EOrder RGB_ORDER = RGB>
 class TM1803Controller400Khz : public ClocklessController<DATA_PIN, 6, 6, 6, RGB_ORDER> {};
 
-<<<<<<< HEAD
 template <uint8_t DATA_PIN, EOrder RGB_ORDER = RGB>
 class TM1829Controller800Khz : public ClocklessController<DATA_PIN, 2, 5, 3, RGB_ORDER> {};
 
@@ -302,19 +301,6 @@
 class GW6205Controller800Khz : public ClocklessController<DATA_PIN, 2, 4, 4, RGB_ORDER, 4> {};
 
 #elif defined(FASTLED_AVR) && (F_CPU == 16000000) // 62.5ns/clock 
-=======
-// TODO: Merge in better defs
-template <uint8_t DATA_PIN, EOrder RGB_ORDER = RGB>
-class GW6205Controller400Khz : public ClocklessController_Trinket<DATA_PIN, 4, 4, 4, RGB_ORDER> {};
-
-template <uint8_t DATA_PIN, EOrder RGB_ORDER = RGB>
-class GW6205Controller800Khz : public ClocklessController_Trinket<DATA_PIN, 4, 4, 4, RGB_ORDER> {};
-
-template <uint8_t DATA_PIN, EOrder RGB_ORDER = RGB>
-class TM1829Controller800Khz : public ClocklessController_Trinket<DATA_PIN, 4, 4, 4, RGB_ORDER> {};
-
-#elif defined(LIB8_ATTINY) && (F_CPU == 16000000) // 62.5ns/clock 
->>>>>>> db096f5f
 
 // WS2811@16Mhz 4 clocks, 10 clocks, 6 clocks
 template <uint8_t DATA_PIN, EOrder RGB_ORDER = RGB>
@@ -335,7 +321,6 @@
 template <uint8_t DATA_PIN, EOrder RGB_ORDER = RGB>
 class TM1803Controller400Khz : public ClocklessController<DATA_PIN, 12, 12, 12, RGB_ORDER> {};
 
-<<<<<<< HEAD
 template <uint8_t DATA_PIN, EOrder RGB_ORDER = RGB>
 class TM1829Controller800Khz : public ClocklessController<DATA_PIN, 4, 10, 6, RGB_ORDER> {};
 
@@ -344,18 +329,6 @@
 
 template <uint8_t DATA_PIN, EOrder RGB_ORDER = RGB>
 class GW6205Controller800Khz : public ClocklessController<DATA_PIN, 4, 8, 8, RGB_ORDER, 4> {};
-=======
-// TODO: Merge in better defs
-template <uint8_t DATA_PIN, EOrder RGB_ORDER = RGB>
-class GW6205Controller400Khz : public ClocklessController_Trinket<DATA_PIN, 4, 4, 4, RGB_ORDER> {};
-
-template <uint8_t DATA_PIN, EOrder RGB_ORDER = RGB>
-class GW6205Controller800Khz : public ClocklessController_Trinket<DATA_PIN, 4, 4, 4, RGB_ORDER> {};
-
-template <uint8_t DATA_PIN, EOrder RGB_ORDER = RGB>
-class TM1829Controller800Khz : public ClocklessController_Trinket<DATA_PIN, 4, 4, 4, RGB_ORDER> {};
-
->>>>>>> db096f5f
 
 #else
 // GW6205@400khz - 800ns, 800ns, 800ns
