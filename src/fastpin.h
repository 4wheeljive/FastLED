#ifndef __INC_FASTPIN_H
#define __INC_FASTPIN_H

#include "FastLED.h"

#include "led_sysdefs.h"
#include <stddef.h>

#pragma GCC diagnostic push
#pragma GCC diagnostic ignored "-Wignored-qualifiers"

/// @file fastpin.h
/// Class base definitions for defining fast pin access

FASTLED_NAMESPACE_BEGIN

/// Constant for "not a pin"
/// @todo Unused, remove? 
#define NO_PIN 255

//////////////////////////////////////////////////////////////////////////////////////////////////////////////////////////////////
//
// Pin access class - needs to tune for various platforms (naive fallback solution?)
//
//////////////////////////////////////////////////////////////////////////////////////////////////////////////////////////////////

/// Abstract class for "selectable" things
class Selectable {
public:
	virtual void select() = 0;      ///< Select this object
	virtual void release() = 0;     ///< Release this object
	virtual bool isSelected() = 0;  ///< Check if this object is currently selected
};

#if !defined(FASTLED_NO_PINMAP)

/// Naive fallback solution for low level pin access
class Pin : public Selectable {
	volatile RwReg *mPort;    ///< Output register for the pin
	volatile RoReg *mInPort;  ///< Input register for the pin
	RwReg mPinMask;  ///< Bitmask for the pin within its register
	uint8_t mPin;    ///< Arduino digital pin number

	/// Initialize the class by retrieving the register
	/// pointers and bitmask.
	void _init() {
		mPinMask = digitalPinToBitMask(mPin);
		mPort = (volatile RwReg*)portOutputRegister(digitalPinToPort(mPin));
		mInPort = (volatile RoReg*)portInputRegister(digitalPinToPort(mPin));
	}

public:
	/// Constructor
	/// @param pin Arduino digital pin number
	Pin(int pin) : mPin(pin) { _init(); }

	typedef volatile RwReg * port_ptr_t;  ///< type for a pin read/write register, volatile
	typedef RwReg port_t;  ///< type for a pin read/write register, non-volatile

	/// Set the pin mode as `OUTPUT`
	inline void setOutput() { pinMode(mPin, OUTPUT); }

	/// Set the pin mode as `INPUT`
	inline void setInput() { pinMode(mPin, INPUT); }

	/// Set the pin state to `HIGH`
	inline void hi() __attribute__ ((always_inline)) { *mPort |= mPinMask; }
	/// Set the pin state to `LOW`
	inline void lo() __attribute__ ((always_inline)) { *mPort &= ~mPinMask; }

	/// Toggle the pin twice to create a short pulse
	inline void strobe() __attribute__ ((always_inline)) { toggle(); toggle(); }
	/// Toggle the pin. 
	/// If the pin was high, set it low. If was low, set it high.
	inline void toggle() __attribute__ ((always_inline)) { *mInPort = mPinMask; }

<<<<<<< HEAD
	inline void hi(REGISTER port_ptr_t port) __attribute__ ((always_inline)) { *port |= mPinMask; }
	inline void lo(REGISTER port_ptr_t port) __attribute__ ((always_inline)) { *port &= ~mPinMask; }
	inline void set(REGISTER port_t val) __attribute__ ((always_inline)) { *mPort = val; }

	inline void fastset(REGISTER port_ptr_t port, REGISTER port_t val) __attribute__ ((always_inline)) { *port  = val; }
=======
	/// Set the same pin on another port to `HIGH`
	/// @param port the port to modify
	inline void hi(register port_ptr_t port) __attribute__ ((always_inline)) { *port |= mPinMask; }
	/// Set the same pin on another port to `LOW`
	/// @param port the port to modify
	inline void lo(register port_ptr_t port) __attribute__ ((always_inline)) { *port &= ~mPinMask; }
	/// Set the state of the output register
	/// @param val the state to set the output register to
	/// @note This function is not limited to the current pin! It modifies the entire register.
	inline void set(register port_t val) __attribute__ ((always_inline)) { *mPort = val; }

	/// Set the state of a port
	/// @param port the port to modify
	/// @param val the state to set the port to
	inline void fastset(register port_ptr_t port, register port_t val) __attribute__ ((always_inline)) { *port  = val; }
>>>>>>> add6cf52

	/// Gets the state of the port with this pin `HIGH`
	port_t hival() __attribute__ ((always_inline)) { return *mPort | mPinMask;  }
	/// Gets the state of the port with this pin `LOW`
	port_t loval() __attribute__ ((always_inline)) { return *mPort & ~mPinMask; }
	/// Get the output state of the port
	port_ptr_t  port() __attribute__ ((always_inline)) { return mPort; }
	/// Get the pin mask
	port_t mask() __attribute__ ((always_inline)) { return mPinMask; }

	/// @copydoc Pin::hi()
	virtual void select() { hi(); }
	/// @copydoc Pin::lo()
	virtual void release() { lo(); }
	/// Checks if the pin is currently `HIGH`
	virtual bool isSelected() { return (*mPort & mPinMask) == mPinMask; }
};

/// I/O pin initially set to OUTPUT
class OutputPin : public Pin {
public:
	/// @copydoc Pin::Pin(int)
	OutputPin(int pin) : Pin(pin) { setOutput(); }
};

/// I/O pin initially set to INPUT
class InputPin : public Pin {
public:
	/// @copydoc Pin::Pin(int)
	InputPin(int pin) : Pin(pin) { setInput(); }
};

#else
// This is the empty code version of the raw pin class, method bodies should be filled in to Do The Right Thing[tm] when making this
// available on a new platform
class Pin : public Selectable {
	volatile RwReg *mPort;
	volatile RoReg *mInPort;
	RwReg mPinMask;
	uint8_t mPin;

	void _init() {
		// TODO: fill in init on a new platform
		mPinMask = 0;
		mPort = NULL;
		mInPort = NULL;
	}

public:
	Pin(int pin) : mPin(pin) { _init(); }

	void setPin(int pin) { mPin = pin; _init(); }

	typedef volatile RwReg * port_ptr_t;
	typedef RwReg port_t;

	inline void setOutput() { /* TODO: Set pin output */ }
	inline void setInput() { /* TODO: Set pin input */ }

	inline void hi() __attribute__ ((always_inline)) { *mPort |= mPinMask; }
	inline void lo() __attribute__ ((always_inline)) { *mPort &= ~mPinMask; }

	inline void strobe() __attribute__ ((always_inline)) { toggle(); toggle(); }
	inline void toggle() __attribute__ ((always_inline)) { *mInPort = mPinMask; }

	inline void hi(REGISTER port_ptr_t port) __attribute__ ((always_inline)) { *port |= mPinMask; }
	inline void lo(REGISTER port_ptr_t port) __attribute__ ((always_inline)) { *port &= ~mPinMask; }
	inline void set(REGISTER port_t val) __attribute__ ((always_inline)) { *mPort = val; }

	inline void fastset(REGISTER port_ptr_t port, REGISTER port_t val) __attribute__ ((always_inline)) { *port  = val; }

	port_t hival() __attribute__ ((always_inline)) { return *mPort | mPinMask;  }
	port_t loval() __attribute__ ((always_inline)) { return *mPort & ~mPinMask; }
	port_ptr_t  port() __attribute__ ((always_inline)) { return mPort; }
	port_t mask() __attribute__ ((always_inline)) { return mPinMask; }

	virtual void select() { hi(); }
	virtual void release() { lo(); }
	virtual bool isSelected() { return (*mPort & mPinMask) == mPinMask; }
};

class OutputPin : public Pin {
public:
	OutputPin(int pin) : Pin(pin) { setOutput(); }
};

class InputPin : public Pin {
public:
	InputPin(int pin) : Pin(pin) { setInput(); }
};

#endif

/// The simplest level of Pin class.  This relies on runtime functions during initialization to get the port/pin mask for the pin.  Most
/// of the accesses involve references to these static globals that get set up.  This won't be the fastest set of pin operations, but it
/// will provide pin level access on pretty much all Arduino environments.  In addition, it includes some methods to help optimize access in
/// various ways.  Namely, the versions of hi(), lo(), and fastset() that take the port register as a passed in register variable (saving a global
/// dereference), since these functions are aggressively inlined, that can help collapse out a lot of extraneous memory loads/dereferences.
///
/// In addition, if, while writing a bunch of data to a pin, you know no other pins will be getting written to, you can get/cache a value of
/// the pin's port register and use that to do a full set to the register.  This results in one being able to simply do a store to the register,
/// vs. the load, and/or, and store that would be done normally.
///
/// There are platform specific instantiations of this class that provide direct i/o register access to pins for much higher speed pin twiddling.
///
/// Note that these classes are all static functions.  So the proper usage is Pin<13>::hi(); or such.  Instantiating objects is not recommended,
/// as passing Pin objects around will likely -not- have the effect you're expecting.
#ifdef FASTLED_FORCE_SOFTWARE_PINS
template<uint8_t PIN> class FastPin {
	static RwReg sPinMask;            ///< Bitmask for the pin within its register
	static volatile RwReg *sPort;     ///< Output register for the pin
	static volatile RoReg *sInPort;   ///< Input register for the pin
	static void _init() {
#if !defined(FASTLED_NO_PINMAP)
		sPinMask = digitalPinToBitMask(PIN);
		sPort = portOutputRegister(digitalPinToPort(PIN));
		sInPort = portInputRegister(digitalPinToPort(PIN));
#endif
	}

public:
	typedef volatile RwReg * port_ptr_t;  ///< @copydoc Pin::port_ptr_t
	typedef RwReg port_t;  ///< @copydoc Pin::port_t

	/// @copydoc Pin::setOutput()
	inline static void setOutput() { _init(); pinMode(PIN, OUTPUT); }
	/// @copydoc Pin::setInput()
	inline static void setInput() { _init(); pinMode(PIN, INPUT); }

	/// @copydoc Pin::hi()
	inline static void hi() __attribute__ ((always_inline)) { *sPort |= sPinMask; }
	/// @copydoc Pin::lo()
	inline static void lo() __attribute__ ((always_inline)) { *sPort &= ~sPinMask; }

	/// @copydoc Pin::strobe()
	inline static void strobe() __attribute__ ((always_inline)) { toggle(); toggle(); }

	/// @copydoc Pin::toggle()
	inline static void toggle() __attribute__ ((always_inline)) { *sInPort = sPinMask; }

<<<<<<< HEAD
	inline static void hi(REGISTER port_ptr_t port) __attribute__ ((always_inline)) { *port |= sPinMask; }
	inline static void lo(REGISTER port_ptr_t port) __attribute__ ((always_inline)) { *port &= ~sPinMask; }
	inline static void set(REGISTER port_t val) __attribute__ ((always_inline)) { *sPort = val; }

	inline static void fastset(REGISTER port_ptr_t port, REGISTER port_t val) __attribute__ ((always_inline)) { *port  = val; }
=======
	/// @copydoc Pin::hi(register port_ptr_t)
	inline static void hi(register port_ptr_t port) __attribute__ ((always_inline)) { *port |= sPinMask; }
	/// @copydoc Pin::lo(register port_ptr_t)
	inline static void lo(register port_ptr_t port) __attribute__ ((always_inline)) { *port &= ~sPinMask; }
	/// @copydoc Pin::set(register port_t)
	inline static void set(register port_t val) __attribute__ ((always_inline)) { *sPort = val; }

	/// @copydoc Pin::fastset()
	inline static void fastset(register port_ptr_t port, register port_t val) __attribute__ ((always_inline)) { *port  = val; }
>>>>>>> add6cf52

	/// @copydoc Pin::hival()
	static port_t hival() __attribute__ ((always_inline)) { return *sPort | sPinMask;  }
	/// @copydoc Pin::loval()
	static port_t loval() __attribute__ ((always_inline)) { return *sPort & ~sPinMask; }
	/// @copydoc Pin::port()
	static port_ptr_t  port() __attribute__ ((always_inline)) { return sPort; }
	/// @copydoc Pin::mask()
	static port_t mask() __attribute__ ((always_inline)) { return sPinMask; }
};

template<uint8_t PIN> RwReg FastPin<PIN>::sPinMask;
template<uint8_t PIN> volatile RwReg *FastPin<PIN>::sPort;
template<uint8_t PIN> volatile RoReg *FastPin<PIN>::sInPort;

#else

template<uint8_t PIN> class FastPin {
	constexpr static bool validpin() { return false; }

	static_assert(validpin(), "Invalid pin specified");

	static void _init() { }

public:
	typedef volatile RwReg * port_ptr_t;  ///< @copydoc Pin::port_ptr_t
	typedef RwReg port_t;  ///< @copydoc Pin::port_t

	/// @copydoc Pin::setOutput()
	inline static void setOutput() { }
	/// @copydoc Pin::setInput()
	inline static void setInput() { }

	/// @copydoc Pin::hi()
	inline static void hi() __attribute__ ((always_inline)) { }
	/// @copydoc Pin::lo()
	inline static void lo() __attribute__ ((always_inline)) { }

	/// @copydoc Pin::strobe()
	inline static void strobe() __attribute__ ((always_inline)) { }

	/// @copydoc Pin::toggle()
	inline static void toggle() __attribute__ ((always_inline)) { }

<<<<<<< HEAD
	inline static void hi(REGISTER port_ptr_t port) __attribute__ ((always_inline)) { }
	inline static void lo(REGISTER port_ptr_t port) __attribute__ ((always_inline)) { }
	inline static void set(REGISTER port_t val) __attribute__ ((always_inline)) { }

	inline static void fastset(REGISTER port_ptr_t port, REGISTER port_t val) __attribute__ ((always_inline)) { }
=======
	/// @copydoc Pin::hi(register port_ptr_t)
	inline static void hi(register port_ptr_t port) __attribute__ ((always_inline)) { }
	/// @copydoc Pin::lo(register port_ptr_t)
	inline static void lo(register port_ptr_t port) __attribute__ ((always_inline)) { }
	/// @copydoc Pin::set(register port_t)
	inline static void set(register port_t val) __attribute__ ((always_inline)) { }

	/// @copydoc Pin::fastset()
	inline static void fastset(register port_ptr_t port, register port_t val) __attribute__ ((always_inline)) { }
>>>>>>> add6cf52

	/// @copydoc Pin::hival()
	static port_t hival() __attribute__ ((always_inline)) { return 0; }
	/// @copydoc Pin::loval()
	static port_t loval() __attribute__ ((always_inline)) { return 0;}
	/// @copydoc Pin::port()
	static port_ptr_t  port() __attribute__ ((always_inline)) { return NULL; }
	/// @copydoc Pin::mask()
	static port_t mask() __attribute__ ((always_inline)) { return 0; }
};

#endif

/// FastPin implementation for bit-banded access. 
/// Only for MCUs that support bitbanding.
/// @note This bitband class is optional!
template<uint8_t PIN> class FastPinBB : public FastPin<PIN> {};

typedef volatile uint32_t & reg32_t;      ///< Reference to a 32-bit register, volatile
typedef volatile uint32_t * ptr_reg32_t;  ///< Pointer to a 32-bit register, volatile

/// Utility template for tracking down information about pins and ports
/// @tparam port the port to check information for
template<uint8_t port> struct __FL_PORT_INFO {
	/// Checks whether a port exists
	static bool hasPort() { return 0; }
	/// Gets the name of the port, as a C-string
	static const char *portName() { return "--"; }
	/// Gets the raw address of the port
	static const void *portAddr() { return NULL; }
};


/// Macro to create the instantiations for defined ports. 
/// We're going to abuse this later for auto discovery of pin/port mappings
/// for new variants.  
/// Use this for ports that are numeric in nature, e.g. GPIO0, GPIO1, etc.
/// @param L the number of the port
/// @param BASE the data type for the register
#define _FL_DEFINE_PORT(L, BASE) template<> struct __FL_PORT_INFO<L> { \
	static bool hasPort() { return 1; } \
	static const char *portName() { return #L; } \
	typedef BASE __t_baseType;  \
	static const void *portAddr() { return (void*)&__t_baseType::r(); } };

/// Macro to create the instantiations for defined ports. 
/// We're going to abuse this later for auto discovery of pin/port mappings
/// for new variants.  
/// Use this for ports that are letters. The first parameter will be the
/// letter, the second parameter will be an integer/counter of some kind.
/// This is because attempts to turn macro parameters into character constants
/// break in some compilers.
/// @param L the letter of the port
/// @param LC an integer counter
/// @param BASE the data type for the register
#define _FL_DEFINE_PORT3(L, LC, BASE) template<> struct __FL_PORT_INFO<LC> { \
	static bool hasPort() { return 1; } \
	static const char *portName() { return #L; } \
	typedef BASE __t_baseType;  \
	static const void *portAddr() { return (void*)&__t_baseType::r(); } };

FASTLED_NAMESPACE_END

#pragma GCC diagnostic pop

#endif // __INC_FASTPIN_H<|MERGE_RESOLUTION|>--- conflicted
+++ resolved
@@ -74,29 +74,21 @@
 	/// If the pin was high, set it low. If was low, set it high.
 	inline void toggle() __attribute__ ((always_inline)) { *mInPort = mPinMask; }
 
-<<<<<<< HEAD
-	inline void hi(REGISTER port_ptr_t port) __attribute__ ((always_inline)) { *port |= mPinMask; }
-	inline void lo(REGISTER port_ptr_t port) __attribute__ ((always_inline)) { *port &= ~mPinMask; }
-	inline void set(REGISTER port_t val) __attribute__ ((always_inline)) { *mPort = val; }
-
-	inline void fastset(REGISTER port_ptr_t port, REGISTER port_t val) __attribute__ ((always_inline)) { *port  = val; }
-=======
 	/// Set the same pin on another port to `HIGH`
 	/// @param port the port to modify
-	inline void hi(register port_ptr_t port) __attribute__ ((always_inline)) { *port |= mPinMask; }
+	inline void hi(REGISTER port_ptr_t port) __attribute__ ((always_inline)) { *port |= mPinMask; }
 	/// Set the same pin on another port to `LOW`
 	/// @param port the port to modify
-	inline void lo(register port_ptr_t port) __attribute__ ((always_inline)) { *port &= ~mPinMask; }
+	inline void lo(REGISTER port_ptr_t port) __attribute__ ((always_inline)) { *port &= ~mPinMask; }
 	/// Set the state of the output register
 	/// @param val the state to set the output register to
 	/// @note This function is not limited to the current pin! It modifies the entire register.
-	inline void set(register port_t val) __attribute__ ((always_inline)) { *mPort = val; }
+	inline void set(REGISTER port_t val) __attribute__ ((always_inline)) { *mPort = val; }
 
 	/// Set the state of a port
 	/// @param port the port to modify
 	/// @param val the state to set the port to
-	inline void fastset(register port_ptr_t port, register port_t val) __attribute__ ((always_inline)) { *port  = val; }
->>>>>>> add6cf52
+	inline void fastset(REGISTER port_ptr_t port, register port_t val) __attribute__ ((always_inline)) { *port  = val; }
 
 	/// Gets the state of the port with this pin `HIGH`
 	port_t hival() __attribute__ ((always_inline)) { return *mPort | mPinMask;  }
@@ -237,23 +229,15 @@
 	/// @copydoc Pin::toggle()
 	inline static void toggle() __attribute__ ((always_inline)) { *sInPort = sPinMask; }
 
-<<<<<<< HEAD
+	/// @copydoc Pin::hi(REGISTER port_ptr_t)
 	inline static void hi(REGISTER port_ptr_t port) __attribute__ ((always_inline)) { *port |= sPinMask; }
+	/// @copydoc Pin::lo(REGISTER port_ptr_t)
 	inline static void lo(REGISTER port_ptr_t port) __attribute__ ((always_inline)) { *port &= ~sPinMask; }
+	/// @copydoc Pin::set(REGISTER port_t)
 	inline static void set(REGISTER port_t val) __attribute__ ((always_inline)) { *sPort = val; }
 
-	inline static void fastset(REGISTER port_ptr_t port, REGISTER port_t val) __attribute__ ((always_inline)) { *port  = val; }
-=======
-	/// @copydoc Pin::hi(register port_ptr_t)
-	inline static void hi(register port_ptr_t port) __attribute__ ((always_inline)) { *port |= sPinMask; }
-	/// @copydoc Pin::lo(register port_ptr_t)
-	inline static void lo(register port_ptr_t port) __attribute__ ((always_inline)) { *port &= ~sPinMask; }
-	/// @copydoc Pin::set(register port_t)
-	inline static void set(register port_t val) __attribute__ ((always_inline)) { *sPort = val; }
-
 	/// @copydoc Pin::fastset()
-	inline static void fastset(register port_ptr_t port, register port_t val) __attribute__ ((always_inline)) { *port  = val; }
->>>>>>> add6cf52
+	inline static void fastset(REGISTER port_ptr_t port, register port_t val) __attribute__ ((always_inline)) { *port  = val; }
 
 	/// @copydoc Pin::hival()
 	static port_t hival() __attribute__ ((always_inline)) { return *sPort | sPinMask;  }
@@ -298,23 +282,15 @@
 	/// @copydoc Pin::toggle()
 	inline static void toggle() __attribute__ ((always_inline)) { }
 
-<<<<<<< HEAD
+	/// @copydoc Pin::hi(REGISTER port_ptr_t)
 	inline static void hi(REGISTER port_ptr_t port) __attribute__ ((always_inline)) { }
+	/// @copydoc Pin::lo(REGISTER port_ptr_t)
 	inline static void lo(REGISTER port_ptr_t port) __attribute__ ((always_inline)) { }
+	/// @copydoc Pin::set(REGISTER port_t)
 	inline static void set(REGISTER port_t val) __attribute__ ((always_inline)) { }
 
-	inline static void fastset(REGISTER port_ptr_t port, REGISTER port_t val) __attribute__ ((always_inline)) { }
-=======
-	/// @copydoc Pin::hi(register port_ptr_t)
-	inline static void hi(register port_ptr_t port) __attribute__ ((always_inline)) { }
-	/// @copydoc Pin::lo(register port_ptr_t)
-	inline static void lo(register port_ptr_t port) __attribute__ ((always_inline)) { }
-	/// @copydoc Pin::set(register port_t)
-	inline static void set(register port_t val) __attribute__ ((always_inline)) { }
-
 	/// @copydoc Pin::fastset()
-	inline static void fastset(register port_ptr_t port, register port_t val) __attribute__ ((always_inline)) { }
->>>>>>> add6cf52
+	inline static void fastset(REGISTER port_ptr_t port, register port_t val) __attribute__ ((always_inline)) { }
 
 	/// @copydoc Pin::hival()
 	static port_t hival() __attribute__ ((always_inline)) { return 0; }
