--- conflicted
+++ resolved
@@ -3,7 +3,7 @@
 import json
 from copy import deepcopy
 from dataclasses import dataclass
-from typing import Any, ClassVar, Dict, List, Optional, Set
+from typing import Any
 
 
 # An open source version of the esp-idf 5.1 platform for the ESP32 that
@@ -33,7 +33,7 @@
 
 # ALL will be auto populated in the Board constructor whenever a
 # board is defined.
-ALL: List["Board"] = []
+ALL: list["Board"] = []
 
 
 class Auto:
@@ -43,199 +43,38 @@
 @dataclass
 class Board:
     board_name: str
-    real_board_name: Optional[str] = None
-    platform: Optional[str] = None
+    real_board_name: str | None = None
+    platform: str | None = None
     platform_needs_install: bool = False
     use_pio_run: bool = (
         False  # some platforms like esp32-c2-devkitm-1 will only work with pio run
     )
-    platform_packages: Optional[str] = None
-    framework: Optional[str] = None
-    board_build_mcu: Optional[str] = None
-    board_build_core: Optional[str] = None
-    board_build_filesystem_size: Optional[str] = None
-    board_build_flash_size: Optional[str] = (
+    platform_packages: str | None = None
+    framework: str | None = None
+    board_build_mcu: str | None = None
+    board_build_core: str | None = None
+    board_build_filesystem_size: str | None = None
+    board_build_flash_size: str | None = (
         None  # Flash size for ESP32 boards (e.g., '4MB')
     )
-    build_flags: Optional[List[str]] = None  # Reserved for future use.
-    defines: Optional[List[str]] = None
-    customsdk: Optional[str] = None
-    board_partitions: Optional[str] = None  # Reserved for future use.
+    build_flags: list[str] | None = None  # Reserved for future use.
+    build_unflags: list[str] | None = None  # New: unflag options
+    defines: list[str] | None = None
+    customsdk: str | None = None
+    board_partitions: str | None = None  # Reserved for future use.
     no_board_spec: bool = (
         False  # For platforms like 'native' that don't need a board specification
     )
     add_board_to_all: bool = True
-    lib_compat_mode: Optional[str] = (
+    lib_compat_mode: str | None = (
         None  # Library compatibility mode (e.g., 'off' for native platform)
     )
-    lib_ldf_mode: Optional[str] = (
+    lib_ldf_mode: str | None = (
         None  # Library Dependency Finder mode (e.g., 'chain+' for enhanced dependency finding)
     )
-    lib_ignore: Optional[List[str]] = (
+    lib_ignore: list[str] | None = (
         None  # Libraries to ignore during compilation (e.g., ['I2S'] for UNO R4 WiFi)
     )
-
-    # Class-level mappings for platform/MCU classification (O(1) lookups)
-    _LOW_MEMORY_BOARDS: ClassVar[Set[str]] = {
-        # AVR ATmega
-        "uno",  # ATmega328P
-        "nano",  # ATmega328P
-        "nano_every",  # ATmega4809
-        "yun",  # ATmega32U4
-        # AVR ATtiny
-        "attiny85",  # __AVR_ATtiny85__
-        "attiny88",  # __AVR_ATtiny88__
-        "attiny4313",  # ARDUINO_attinyxy4
-        "attiny1616",  # ARDUINO_attinyxy6
-        # Teensy low-memory
-        "teensylc",  # ARDUINO_TEENSYLC
-        "teensy30",  # ARDUINO_TEENSY30
-        "teensy31",  # __MK20DX256__ (256KB RAM)
-        # STM32F1
-        "bluepill",  # STM32F103C8
-        "bluepill_f103cb",  # STM32F103CB
-        "maple_mini",  # STM32F1
-        "hy_tinystm103tb",  # STM32F1
-        # ESP8266
-        "esp8266",
-        # Renesas UNO R4
-        "uno_r4_wifi",
-    }
-
-    _LOW_MEMORY_PLATFORMS: ClassVar[Set[str]] = {
-        "avr",  # All AVR boards
-        "renesas-ra",  # Renesas UNO R4
-    }
-
-    _PLATFORM_PATTERNS: ClassVar[List[tuple[str, str]]] = [
-        # (pattern, platform_family) - order matters, check most specific first
-        ("espressif32", "esp32"),
-        ("esp32", "esp32"),
-        ("esp8266", "esp8266"),
-        ("raspberrypi", "rp2040"),
-        ("rp2040", "rp2040"),
-        ("teensy", "teensy"),
-        ("ststm32", "stm32"),
-        ("stm32", "stm32"),
-        ("atmelsam", "arm"),
-        ("renesas-ra", "renesas"),
-        ("renesas", "renesas"),
-        ("nrf52", "nrf52"),
-        ("atmelavr", "avr"),
-        ("avr", "avr"),
-        ("native", "native"),
-        ("stub", "native"),
-    ]
-
-    _MCU_PATTERNS: ClassVar[List[tuple[str, str]]] = [
-        # (board_name_pattern, mcu_target) - most specific patterns first
-        # ESP32 variants
-        ("esp32_p4", "ESP32P4"),
-        ("esp32p4", "ESP32P4"),
-        ("esp32s3", "ESP32S3"),
-        ("esp32_s3", "ESP32S3"),
-        ("esp32s2", "ESP32S2"),
-        ("esp32_s2", "ESP32S2"),
-        ("esp32c6", "ESP32C6"),
-        ("esp32_c6", "ESP32C6"),
-        ("esp32c5", "ESP32C5"),
-        ("esp32_c5", "ESP32C5"),
-        ("esp32c3", "ESP32C3"),
-        ("esp32_c3", "ESP32C3"),
-        ("esp32c2", "ESP32C2"),
-        ("esp32_c2", "ESP32C2"),
-        ("esp32h2", "ESP32H2"),
-        ("esp32_h2", "ESP32H2"),
-        ("esp32", "ESP32"),
-        # ESP8266
-        ("esp8266", "ESP8266"),
-        # Teensy variants
-        ("teensy41", "Teensy41"),
-        ("teensy40", "Teensy40"),
-        ("teensy31", "Teensy31"),
-        ("teensy30", "Teensy30"),
-        ("teensy_lc", "TeensyLC"),
-        ("teensylc", "TeensyLC"),
-        # STM32 variants
-        ("bluepill_f103cb", "STM32F103CB"),
-        ("bluepill", "STM32F103C8"),
-        ("stm32f1", "STM32F1"),
-        # AVR variants
-        ("uno", "ATmega328P"),
-        ("nano", "ATmega328P"),
-        ("nano_every", "ATmega4809"),
-        ("attiny85", "ATtiny85"),
-        ("attiny88", "ATtiny88"),
-        ("attiny4313", "ATtiny4313"),
-        ("attiny1616", "ATtiny1616"),
-        # RP2040 variants
-        ("rp2350", "RP2350"),
-        ("rp2040", "RP2040"),
-        ("pico2", "RP2350"),
-        ("rpi_pico2", "RP2350"),
-        ("xrp", "RP2350"),
-        ("rpipico2", "RP2350"),
-        ("pico", "RP2040"),
-        ("rpi_pico", "RP2040"),
-        ("rpipico", "RP2040"),
-        # ARM variants
-        ("due", "ATSAM3X8E"),
-        ("giga_r1", "STM32H747"),
-        # NRF52 variants
-        ("nrf52840", "NRF52840"),
-        # Renesas
-        ("uno_r4_wifi", "RA4M1"),
-        ("uno_r4", "RA4M1"),
-    ]
-
-    _BOARD_TO_PLATFORM_FAMILY: ClassVar[Dict[str, str]] = {
-        # Direct board name to platform family mapping (fastest for exact matches)
-        "esp32dev": "esp32",
-        "esp32c2": "esp32",
-        "esp32c3": "esp32",
-        "esp32c5": "esp32",
-        "esp32c6": "esp32",
-        "esp32s2": "esp32",
-        "esp32s3": "esp32",
-        "esp32h2": "esp32",
-        "esp32p4": "esp32",
-        "esp8266": "esp8266",
-        "uno": "avr",
-        "nano": "avr",
-        "nano_every": "avr",
-        "attiny85": "avr",
-        "attiny88": "avr",
-        "attiny4313": "avr",
-        "attiny1616": "avr",
-        "yun": "avr",
-        "teensylc": "teensy",
-        "teensy30": "teensy",
-        "teensy31": "teensy",
-        "teensy40": "teensy",
-        "teensy41": "teensy",
-        "bluepill": "stm32",
-        "bluepill_f103cb": "stm32",
-        "maple_mini": "stm32",
-        "hy_tinystm103tb": "stm32",
-        "blackpill": "stm32",
-        "rpipico": "rp",
-        "rpipico2": "rp",
-        "rp2040": "rp",
-        "rp2350": "rp",
-        "due": "arm",
-        "digix": "arm",
-        "zero": "arm",
-        "adafruit_feather_m0": "arm",
-        "adafruit_feather_m4": "arm",
-        "adafruit_grand_central_m4": "arm",
-        "giga_r1": "arm",
-        "nrf52840_dk": "nrf52",
-        "adafruit_feather_nrf52840_sense": "nrf52",
-        "xiaoblesense": "nrf52",
-        "uno_r4_wifi": "renesas",
-        "native": "native",
-        "web": "native",
-    }
 
     def __post_init__(self) -> None:
         # Check if framework is set, warn and auto-set to arduino if missing (except for native/stub platforms)
@@ -306,83 +145,6 @@
 
         return False
 
-    @property
-    def memory_class(self) -> str:
-        """Return memory class for this board: 'low' or 'high'.
-
-        Used by @filter directives to determine platform memory constraints.
-        Returns 'low' for memory-constrained platforms, 'high' for others.
-
-        Memory classification based on C++ sketch_macros.h SKETCH_HAS_LOTS_OF_MEMORY:
-        - Low-memory: AVR, STM32F1, ESP8266, Teensy LC/3.0/3.1, Renesas UNO R4
-        - High-memory: ESP32 family, RP2040, ARM (Due, Feather), Teensy 4.x, NRF52
-        """
-        # Check board name first (O(1) set lookup, highest priority)
-        if self.board_name in self._LOW_MEMORY_BOARDS:
-            return "low"
-
-        # Check platform family (O(1) set lookup)
-        if self.platform:
-            platform_lower = self.platform.lower()
-            for low_mem_platform in self._LOW_MEMORY_PLATFORMS:
-                if low_mem_platform in platform_lower:
-                    return "low"
-
-        # Check for specific MCU indicators
-        if self.board_build_mcu:
-            mcu_lower = self.board_build_mcu.lower()
-            if any(low_mcu in mcu_lower for low_mcu in ["avr", "stm32f1", "atmega328"]):
-                return "low"
-
-        # Default to high-memory for most modern boards
-        return "high"
-
-    @property
-    def platform_family(self) -> str:
-        """Return platform family for this board.
-
-        Used by @filter directives for platform-level filtering.
-        Examples: 'esp32', 'esp8266', 'avr', 'rp2040', 'teensy', 'stm32', 'arm', 'native'
-        """
-        if not self.board_name and not self.platform:
-            return "unknown"
-
-        # Try exact board name lookup first (O(1) dict lookup)
-        board_lower = self.board_name.lower()
-        if board_lower in self._BOARD_TO_PLATFORM_FAMILY:
-            return self._BOARD_TO_PLATFORM_FAMILY[board_lower]
-
-        # Check platform string with pattern matching
-        if self.platform:
-            platform_lower = self.platform.lower()
-            for pattern, family in self._PLATFORM_PATTERNS:
-                if pattern in platform_lower:
-                    return family
-
-        # Fallback: check board name patterns
-        for pattern, family in self._PLATFORM_PATTERNS:
-            if pattern in board_lower:
-                return family
-
-        # Default fallback
-        return "unknown"
-
-    def get_mcu_target(self) -> Optional[str]:
-        """Return specific MCU target for this board (e.g., 'ESP32S3', 'ATmega328P').
-
-        Used by @filter directives for MCU-specific filtering.
-        Returns None if target cannot be determined.
-        """
-        board_lower = self.board_name.lower()
-
-        # Check patterns in order (most specific first)
-        for pattern, target in self._MCU_PATTERNS:
-            if pattern in board_lower:
-                return target
-
-        # No specific target for unknown boards
-        return None
-
     def clone(self) -> "Board":
         out = Board(
             board_name=self.board_name,
@@ -400,7 +162,7 @@
         return self.real_board_name if self.real_board_name else self.board_name
 
     def to_dictionary(self) -> dict[str, list[str]]:
-        out: Dict[str, list[str]] = {}
+        out: dict[str, list[str]] = {}
         if self.real_board_name:
             out[self.board_name] = [f"board={self.real_board_name}"]
         options = out.setdefault(self.board_name, [])
@@ -428,6 +190,11 @@
             for define in self.defines:
                 options.append(f"build_flags=-D{define}")
 
+        # Handle build_unflags
+        if self.build_unflags:
+            for uf in self.build_unflags:
+                options.append(f"build_unflags={uf}")
+
         # Handle explicit build_flags (added for native host compilation and other special cases)
         if self.build_flags:
             for bf in self.build_flags:
@@ -455,15 +222,15 @@
 
     def to_platformio_ini(
         self,
-        additional_defines: Optional[List[str]] = None,
-        additional_include_dirs: Optional[List[str]] = None,
-        additional_libs: Optional[List[str]] = None,
+        additional_defines: list[str] | None = None,
+        additional_include_dirs: list[str] | None = None,
+        additional_libs: list[str] | None = None,
         include_platformio_section: bool = False,
-        core_dir: Optional[str] = None,
-        packages_dir: Optional[str] = None,
-        project_root: Optional[str] = None,
-        build_cache_dir: Optional[str] = None,
-        extra_scripts: Optional[List[str]] = None,
+        core_dir: str | None = None,
+        packages_dir: str | None = None,
+        project_root: str | None = None,
+        build_cache_dir: str | None = None,
+        extra_scripts: list[str] | None = None,
     ) -> str:
         """Return a `platformio.ini` snippet representing this board.
 
@@ -484,7 +251,7 @@
             packages_dir: PlatformIO packages directory path
             project_root: FastLED project root for lib_deps symlink
         """
-        lines: List[str] = []
+        lines: list[str] = []
 
         # Optional [platformio] section
         if include_platformio_section:
@@ -543,8 +310,8 @@
         if self.board_partitions:
             lines.append(f"board_build.partitions = {self.board_partitions}")
 
-        # Build-time flags -------------------------------------------------
-        build_flags_elements: List[str] = []
+        # Build-time flags and unflags ---------------------------------------
+        build_flags_elements: list[str] = []
         if self.defines:
             build_flags_elements.extend(f"-D{define}" for define in self.defines)
 
@@ -567,6 +334,11 @@
             lines.append("build_flags =")
             for flag in build_flags_elements:
                 lines.append(f"    {flag}")
+
+        if self.build_unflags:
+            # PlatformIO accepts multiple *build_unflags* separated by spaces.
+            # Emit a single line for readability.
+            lines.append(f"build_unflags = {' '.join(self.build_unflags)}")
 
         # Custom ESP-IDF sdkconfig override (ESP32-family boards)
         if self.customsdk:
@@ -761,6 +533,7 @@
     framework="arduino",
     board_build_flash_size="4MB",  # Set to 4MB for QEMU compatibility (default is 8MB)
     board_partitions="default.csv",  # Use default 4MB partition table for QEMU compatibility
+    build_unflags=["-DFASTLED_RMT5=0", "-DFASTLED_RMT5"],
 )
 
 ESP32_S2_DEVKITM_1 = Board(
@@ -788,28 +561,17 @@
     real_board_name="esp32-p4-evboard",
     platform_needs_install=True,  # Install platform package to get the boards
     platform="https://github.com/pioarduino/platform-espressif32/releases/download/stable/platform-espressif32.zip",
-    # Use default framework (arduino,espidf) without specifying one explicitly
-    # The pioarduino platform has known issues with ESP32-P4 when using Arduino-only mode
-    # See: platform-espressif32 builder/frameworks/arduino.py has unhandled None values for FRAMEWORK_DIR and FRAMEWORK_LIB_DIR
 )
 
 ADA_FEATHER_NRF52840_SENSE = Board(
     board_name="adafruit_feather_nrf52840_sense",
     platform="nordicnrf52",
-    defines=[
-        "FASTLED_ALL_PINS_HARDWARE_SPI",
-        "FORCE_ALL_PINS_VALID",
-    ],
 )
 
 XIAOBLESENSE_ADAFRUIT_NRF52 = Board(
     board_name="xiaoblesense_adafruit",
     platform="https://github.com/maxgerhardt/platform-nordicnrf52",
     platform_needs_install=True,  # Install platform package to get the boards
-    defines=[
-        "FASTLED_ALL_PINS_HARDWARE_SPI",
-        "FASTLED_NRF52_SUPPRESS_UNTESTED_BOARD_WARNING",
-    ],
 )
 
 # Alias: handle common misspelling without the trailing 't'
@@ -818,10 +580,6 @@
     real_board_name="xiaoblesense_adafruit",  # map to the correct board name
     platform="https://github.com/maxgerhardt/platform-nordicnrf52",
     platform_needs_install=True,
-    defines=[
-        "FASTLED_ALL_PINS_HARDWARE_SPI",
-        "FASTLED_NRF52_SUPPRESS_UNTESTED_BOARD_WARNING",
-    ],
 )
 
 XIAOBLESENSE_NRF52 = Board(
@@ -829,9 +587,6 @@
     real_board_name="xiaoble_adafruit",
     platform="https://github.com/maxgerhardt/platform-nordicnrf52",
     platform_needs_install=True,
-    defines=[
-        "FASTLED_ALL_PINS_HARDWARE_SPI",
-    ],
 )
 
 # Correct nRF52840 DK board definition
@@ -850,7 +605,6 @@
     platform_packages="framework-arduinoadafruitnrf52@^1.10601.0",
     defines=[
         "FASTLED_USE_COMPILE_TESTS=0",
-        "FASTLED_ALL_PINS_HARDWARE_SPI",
     ],
     board_build_core="nRF5",  # Ensure correct core directory
 )
@@ -870,30 +624,6 @@
     real_board_name="rpipico",  # Use the existing Pico board definition until PlatformIO adds native Pico 2 support
     platform="https://github.com/maxgerhardt/platform-raspberrypi.git",
     platform_needs_install=True,  # Install platform package to get the boards
-    platform_packages="framework-arduinopico@https://github.com/earlephilhower/arduino-pico.git",
-    framework="arduino",
-    board_build_core="earlephilhower",
-    board_build_filesystem_size="0.5m",
-)
-
-# Aliases for new RPXXXX naming convention (board_name -> new standardized name mapping)
-# These maintain backward compatibility with existing workflows and CI configurations
-RP2040 = Board(
-    board_name="rp2040",
-    real_board_name="rpipico",
-    platform="https://github.com/maxgerhardt/platform-raspberrypi.git",
-    platform_needs_install=True,
-    platform_packages="framework-arduinopico@https://github.com/earlephilhower/arduino-pico.git",
-    framework="arduino",
-    board_build_core="earlephilhower",
-    board_build_filesystem_size="0.5m",
-)
-
-RP2350 = Board(
-    board_name="rp2350",
-    real_board_name="rpipico2",
-    platform="https://github.com/maxgerhardt/platform-raspberrypi.git",
-    platform_needs_install=True,
     platform_packages="framework-arduinopico@https://github.com/earlephilhower/arduino-pico.git",
     framework="arduino",
     board_build_core="earlephilhower",
@@ -934,7 +664,7 @@
 
 # ATtiny1604
 ATTINY1604 = Board(
-    board_name="attiny1604",
+    board_name="ATtiny1604",
     platform="atmelmegaavr",
 )
 
@@ -945,7 +675,7 @@
 )
 
 ATTINY1616 = Board(
-    board_name="attiny1616",
+    board_name="ATtiny1616",
     platform="atmelmegaavr",
 )
 
@@ -1042,13 +772,15 @@
     framework="arduino",
 )
 
-# Seeed XIAO ESP32S3 board – same platform
+# Seeed XIAO ESP32S3 board – same platform, needs FASTLED_RMT5 macro removal
 XIAO_ESP32S3 = Board(
     board_name="seeed_xiao_esp32s3",
     real_board_name="seeed_xiao_esp32s3",
     platform=ESP32_IDF_5_4_PIOARDUINO,
     board_build_flash_size="4MB",  # Set to 4MB for QEMU compatibility (default is 8MB)
     board_partitions="default.csv",  # Use default 4MB partition table for QEMU compatibility
+    defines=None,
+    build_unflags=["-DFASTLED_RMT5=0", "-DFASTLED_RMT5"],
 )
 
 # STM32F4 Black Pill board - addresses GitHub issue #726
@@ -1075,8 +807,6 @@
     platform="atmelsam",
     framework="arduino",
 )
-<<<<<<< HEAD
-=======
 
 ARDUINO_ZERO = Board(
     board_name="zero",
@@ -1106,40 +836,10 @@
     ],
 )
 
->>>>>>> b270013f
-
-ARDUINO_ZERO = Board(
-    board_name="zero",
-    real_board_name="zeroUSB",
-    platform="atmelsam",
-    framework="arduino",
-)
-
-# SAMD51 boards (Cortex-M4F @ 120 MHz)
-ADAFRUIT_FEATHER_M4 = Board(
-    board_name="adafruit_feather_m4",
-    platform="atmelsam",
-    framework="arduino",
-    lib_ignore=["I2S"],  # I2S library has SAMD51 compatibility issues
-    defines=[
-        "FASTLED_USES_ARDUINO_AUDIO_INPUT=0",  # Disable Arduino audio (I2S not available)
-    ],
-)
-
-ADAFRUIT_GRAND_CENTRAL_M4 = Board(
-    board_name="adafruit_grand_central_m4",
-    platform="atmelsam",
-    framework="arduino",
-    lib_ignore=["I2S"],  # I2S library has SAMD51 compatibility issues
-    defines=[
-        "FASTLED_USES_ARDUINO_AUDIO_INPUT=0",  # Disable Arduino audio (I2S not available)
-    ],
-)
-
-
-def _make_board_map(boards: List[Board]) -> dict[str, Board]:
+
+def _make_board_map(boards: list[Board]) -> dict[str, Board]:
     # make board map, but assert on duplicate board names
-    board_map: Dict[str, Board] = {}
+    board_map: dict[str, Board] = {}
     for board in boards:
         assert board.board_name not in board_map, (
             f"Duplicate board name: {board.board_name}"
@@ -1148,29 +848,16 @@
     return board_map
 
 
-_BOARD_MAP: Dict[str, Board] = _make_board_map(ALL)
+_BOARD_MAP: dict[str, Board] = _make_board_map(ALL)
 
 
 def create_board(board_name: str, no_project_options: bool = False) -> Board:
+    board: Board
     if no_project_options:
-        # Create a minimal board without project options
+        board = Board(board_name=board_name, add_board_to_all=False)
+    if board_name not in _BOARD_MAP:
+        # empty board without any special overrides, assume platformio will know what to do with it.
         board = Board(board_name=board_name, add_board_to_all=False)
     else:
-        # Try exact match first, then case-insensitive match
-        if board_name in _BOARD_MAP:
-            board = _BOARD_MAP[board_name]
-        else:
-            # Try case-insensitive match
-            board_name_lower = board_name.lower()
-            found_board = None
-            for registered_name, registered_board in _BOARD_MAP.items():
-                if registered_name.lower() == board_name_lower:
-                    found_board = registered_board
-                    break
-
-            if found_board:
-                board = found_board
-            else:
-                # Empty board without any special overrides, assume platformio will know what to do with it
-                board = Board(board_name=board_name, add_board_to_all=False)
+        board = _BOARD_MAP[board_name]
     return board.clone()