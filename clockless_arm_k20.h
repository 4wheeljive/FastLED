#ifndef __INC_CLOCKLESS_ARM_K20_H
#define __INC_CLOCKLESS_ARM_K20_H

// Definition for a single channel clockless controller for the k20 family of chips, like that used in the teensy 3.0/3.1
// See clockless.h for detailed info on how the template parameters are used.
#if defined(FASTLED_TEENSY3)
template <uint8_t DATA_PIN, int T1, int T2, int T3, EOrder RGB_ORDER = RGB, int XTRA0 = 0, bool FLIP = false, int WAIT_TIME = 500>
class ClocklessController : public CLEDController {
	typedef typename FastPin<DATA_PIN>::port_ptr_t data_ptr_t;
	typedef typename FastPin<DATA_PIN>::port_t data_t;

	data_t mPinMask;
	data_ptr_t mPort;
	CMinWait<WAIT_TIME> mWait;
public:
	virtual void init() { 
		FastPin<DATA_PIN>::setOutput();
		mPinMask = FastPin<DATA_PIN>::mask();
		mPort = FastPin<DATA_PIN>::port();
	}

	virtual void clearLeds(int nLeds) {
		showColor(CRGB(0, 0, 0), nLeds, 0);
	}

	// set all the leds on the controller to a given color
	virtual void showColor(const struct CRGB & data, int nLeds, CRGB scale = CRGB::White) {
		mWait.wait();
		cli();

		showRGBInternal<0, false>(nLeds, scale, (const byte*)&data);

		// Adjust the timer
		long microsTaken = CLKS_TO_MICROS((long)nLeds * 8 * (T1 + T2 + T3));
		MS_COUNTER += (microsTaken / 1000);
		sei();
		mWait.mark();
	}

	virtual void show(const struct CRGB *rgbdata, int nLeds, CRGB scale = CRGB::White) { 
		mWait.wait();
		cli();

		showRGBInternal<0, true>(nLeds, scale, (const byte*)rgbdata);

		// Adjust the timer
		long microsTaken = CLKS_TO_MICROS((long)nLeds * 8 * (T1 + T2 + T3));
		MS_COUNTER += (microsTaken / 1000);
		sei();
		mWait.mark();
	}

#ifdef SUPPORT_ARGB
	virtual void show(const struct CARGB *rgbdata, int nLeds, CRGB scale = CRGB::White) { 
		mWait.wait();
		cli();

		showRGBInternal<1, true>(nLeds, scale, (const byte*)rgbdata);

		// Adjust the timer
		long microsTaken = CLKS_TO_MICROS((long)nLeds * 8 * (T1 + T2 + T3));
		MS_COUNTER += (microsTaken / 1000);
		sei();
		mWait.mark();
	}
#endif

<<<<<<< HEAD
	template<int BITS> __attribute__ ((always_inline)) inline static void writeBits(register uint32_t & next_mark, register data_ptr_t port, register data_t hi, register data_t lo, register uint8_t & b)  {
		// TODO: hand rig asm version of this method.  The timings are based on adjusting/studying GCC compiler ouptut.  This
		// will bite me in the ass at some point, I know it.
		for(register uint32_t i = BITS; i > 0; i--) { 
=======
	inline static void write8Bits(register uint32_t & next_mark, register data_ptr_t port, register data_t hi, register data_t lo, register uint32_t & b)  __attribute__ ((always_inline)) {
		for(register uint32_t i = 8; i > 0; i--) { 
>>>>>>> db096f5f
			while(ARM_DWT_CYCCNT < next_mark);
			next_mark = ARM_DWT_CYCCNT + (T1+T2+T3);
			FastPin<DATA_PIN>::fastset(port, hi);
			uint32_t flip_mark = next_mark - ((b&0x80) ? (T3) : (T2+T3));
			b <<= 1;
			while(ARM_DWT_CYCCNT < flip_mark);
			FastPin<DATA_PIN>::fastset(port, lo);
		}
	}

	// This method is made static to force making register Y available to use for data on AVR - if the method is non-static, then 
	// gcc will use register Y for the this pointer.
	template<int SKIP, bool ADVANCE> static void showRGBInternal(register int nLeds, register CRGB scale, register const byte *rgbdata) {
		register byte *data = (byte*)rgbdata;
		register data_ptr_t port = FastPin<DATA_PIN>::port();
		register data_t hi = *port | FastPin<DATA_PIN>::mask();;
		register data_t lo = *port & ~FastPin<DATA_PIN>::mask();;
		*port = lo;

<<<<<<< HEAD
		// Setup the pixel controller and load/scale the first byte 
		PixelController<RGB_ORDER> pixels(data, scale, true, ADVANCE, SKIP);
		pixels.preStepFirstByteDithering();
		register uint8_t b = pixels.loadAndScale0();
		
=======
>>>>>>> db096f5f
	    // Get access to the clock 
		ARM_DEMCR    |= ARM_DEMCR_TRCENA;
		ARM_DWT_CTRL |= ARM_DWT_CTRL_CYCCNTENA;
		ARM_DWT_CYCCNT = 0;
		uint32_t next_mark = ARM_DWT_CYCCNT + (T1+T2+T3);
<<<<<<< HEAD

		while(nLeds-- > 0) { 			
			pixels.stepDithering();
=======

		register uint32_t b;
		b = ((ADVANCE)?data:rgbdata)[SKIP + RGB_BYTE0(RGB_ORDER)];
		INLINE_SCALE(b, scale);

		while(data < end) { 
			// Write first byte, read next byte
			write8Bits(next_mark, port, hi, lo, b);

			b = ((ADVANCE)?data:rgbdata)[SKIP + RGB_BYTE1(RGB_ORDER)];
			INLINE_SCALE(b, scale);

			// Write second byte
			write8Bits(next_mark, port, hi, lo, b);
>>>>>>> db096f5f

			// Write first byte, read next byte
			writeBits<8+XTRA0>(next_mark, port, hi, lo, b);
			b = pixels.loadAndScale1();

<<<<<<< HEAD
			// Write second byte, read 3rd byte
			writeBits<8+XTRA0>(next_mark, port, hi, lo, b);
			b = pixels.loadAndScale2();

			// Write third byte
			writeBits<8+XTRA0>(next_mark, port, hi, lo, b);
			b = pixels.advanceAndLoadAndScale0();
=======
			data += 3 + SKIP;

			// Write third byte
			write8Bits(next_mark, port, hi, lo, b);

			b = ((ADVANCE)?data:rgbdata)[SKIP + RGB_BYTE0(RGB_ORDER)];
			INLINE_SCALE(b, scale);
>>>>>>> db096f5f
		};
	}
};
#endif

#endif
<|MERGE_RESOLUTION|>--- conflicted
+++ resolved
@@ -65,15 +65,8 @@
 	}
 #endif
 
-<<<<<<< HEAD
 	template<int BITS> __attribute__ ((always_inline)) inline static void writeBits(register uint32_t & next_mark, register data_ptr_t port, register data_t hi, register data_t lo, register uint8_t & b)  {
-		// TODO: hand rig asm version of this method.  The timings are based on adjusting/studying GCC compiler ouptut.  This
-		// will bite me in the ass at some point, I know it.
 		for(register uint32_t i = BITS; i > 0; i--) { 
-=======
-	inline static void write8Bits(register uint32_t & next_mark, register data_ptr_t port, register data_t hi, register data_t lo, register uint32_t & b)  __attribute__ ((always_inline)) {
-		for(register uint32_t i = 8; i > 0; i--) { 
->>>>>>> db096f5f
 			while(ARM_DWT_CYCCNT < next_mark);
 			next_mark = ARM_DWT_CYCCNT + (T1+T2+T3);
 			FastPin<DATA_PIN>::fastset(port, hi);
@@ -93,45 +86,24 @@
 		register data_t lo = *port & ~FastPin<DATA_PIN>::mask();;
 		*port = lo;
 
-<<<<<<< HEAD
 		// Setup the pixel controller and load/scale the first byte 
 		PixelController<RGB_ORDER> pixels(data, scale, true, ADVANCE, SKIP);
 		pixels.preStepFirstByteDithering();
 		register uint8_t b = pixels.loadAndScale0();
 		
-=======
->>>>>>> db096f5f
 	    // Get access to the clock 
 		ARM_DEMCR    |= ARM_DEMCR_TRCENA;
 		ARM_DWT_CTRL |= ARM_DWT_CTRL_CYCCNTENA;
 		ARM_DWT_CYCCNT = 0;
 		uint32_t next_mark = ARM_DWT_CYCCNT + (T1+T2+T3);
-<<<<<<< HEAD
 
 		while(nLeds-- > 0) { 			
 			pixels.stepDithering();
-=======
-
-		register uint32_t b;
-		b = ((ADVANCE)?data:rgbdata)[SKIP + RGB_BYTE0(RGB_ORDER)];
-		INLINE_SCALE(b, scale);
-
-		while(data < end) { 
-			// Write first byte, read next byte
-			write8Bits(next_mark, port, hi, lo, b);
-
-			b = ((ADVANCE)?data:rgbdata)[SKIP + RGB_BYTE1(RGB_ORDER)];
-			INLINE_SCALE(b, scale);
-
-			// Write second byte
-			write8Bits(next_mark, port, hi, lo, b);
->>>>>>> db096f5f
 
 			// Write first byte, read next byte
 			writeBits<8+XTRA0>(next_mark, port, hi, lo, b);
 			b = pixels.loadAndScale1();
 
-<<<<<<< HEAD
 			// Write second byte, read 3rd byte
 			writeBits<8+XTRA0>(next_mark, port, hi, lo, b);
 			b = pixels.loadAndScale2();
@@ -139,15 +111,6 @@
 			// Write third byte
 			writeBits<8+XTRA0>(next_mark, port, hi, lo, b);
 			b = pixels.advanceAndLoadAndScale0();
-=======
-			data += 3 + SKIP;
-
-			// Write third byte
-			write8Bits(next_mark, port, hi, lo, b);
-
-			b = ((ADVANCE)?data:rgbdata)[SKIP + RGB_BYTE0(RGB_ORDER)];
-			INLINE_SCALE(b, scale);
->>>>>>> db096f5f
 		};
 	}
 };
