--- conflicted
+++ resolved
@@ -30,11 +30,6 @@
 void loop() {}
 #else
 
-<<<<<<< HEAD
-=======
-
-
->>>>>>> dec101a1
 #include "fl/audio.h"
 #include "fl/downscale.h"
 #include "fl/draw_visitor.h"
@@ -45,14 +40,13 @@
 #include "fl/time_alpha.h"
 #include "fl/ui.h"
 #include "fl/xypath.h"
-<<<<<<< HEAD
-=======
 #include "fl/unused.h"
 #include "fx_audio.h"
->>>>>>> dec101a1
 #include "fx/time.h"
+
+
+// Sketch.
 #include "fl/function.h"
-
 
 // Sketch.
 #include "fx_audio.h"
