// Uncomment this line if you have any interrupts that are changing pins - this causes the library to be a little bit more cautious
// #define FAST_SPI_INTERRUPTS_WRITE_PINS 1

// Uncomment this line to force always using software, instead of hardware, SPI (why?)
// #define FORCE_SOFTWARE_SPI 1

// Uncomment this line if you want to talk to DMX controllers
// #define FASTSPI_USE_DMX_SIMPLE 1

#include "FastSPI_LED2.h"


////////////////////////////////////////////////////////////////////////////////////////////////////
//
// test code
//
//////////////////////////////////////////////////

#define NUM_LEDS 15

CRGB leds[NUM_LEDS];

void setup() {
	// sanity check delay - allows reprogramming if accidently blowing power w/leds
   	delay(2000);

   	// For safety (to prevent too high of a power draw), the test case defaults to
   	// setting brightness to 25% brightness
   	LEDS.setBrightness(64);

   	// LEDS.addLeds<WS2811, 13>(leds, NUM_LEDS);
   	LEDS.addLeds<TM1809, 13>(leds, NUM_LEDS);
   	// LEDS.addLeds<UCS1903, 13>(leds, NUM_LEDS);
   	// LEDS.addLeds<TM1803, 13>(leds, NUM_LEDS);
   	// LEDS.addLeds<TM1829, 13>(leds, NUM_LEDS);

<<<<<<< HEAD
   	// LEDS.addLeds<P9813>(leds, NUM_LEDS);
=======
   	LEDS.addLeds<P9813>(leds, NUM_LEDS);
   	
>>>>>>> 4644b6f7
   	// LEDS.addLeds<LPD8806>(leds, NUM_LEDS);
	// LEDS.addLeds<WS2801>(leds, NUM_LEDS);
   	// LEDS.addLeds<SM16716>(leds, NUM_LEDS);

   	// LEDS.addLeds<WS2811, 11>(leds, NUM_LEDS);

	// Put ws2801 strip on the hardware SPI pins with a BGR ordering of rgb and limited to a 1Mhz data rate
	// LEDS.addLeds<WS2801, 11, 13, BGR, DATA_RATE_MHZ(1)>(leds, NUM_LEDS);

   	// LEDS.addLeds<LPD8806, 10, 11>(leds, NUM_LEDS);
   	// LEDS.addLeds<WS2811, 13, BRG>(leds, NUM_LEDS);
   	// LEDS.addLeds<LPD8806, BGR>(leds, NUM_LEDS);
}

void loop() { 
	//	LEDS.clear(); for(;;);

	for(int i = 0; i < 3; i++) {
		for(int iLed = 0; iLed < NUM_LEDS; iLed++) {
			memset(leds, 0,  NUM_LEDS * sizeof(struct CRGB));

			switch(i) { 
				// You can access the rgb values by field r, g, b
			 	case 0: leds[iLed].r = 128; break;

			 	// or by indexing into the led (r==0, g==1, b==2) 
			 	case 1: leds[iLed][i] = 128; break;

			 	// or by setting the rgb values for the pixel all at once
			 	case 2: leds[iLed] = CRGB(0, 0, 128); break;
			}

			// and now, show your led array! 
			LEDS.show();
			delay(10);
		}

		// fade up
		for(int x = 0; x < 128; x++) { 
			// The showColor method sets all the leds in the strip to the same color
			LEDS.showColor(CRGB(x, 0, 0));
			delay(10);
		}

		// fade down
		for(int x = 128; x >= 0; x--) { 
			LEDS.showColor(CRGB(x, 0, 0));
			delay(10);
		}

		// let's fade up by scaling the brightness
		for(int scale = 0; scale < 128; scale++) { 
			LEDS.showColor(CRGB(0, 128, 0), scale);
			delay(10);
		}

		// let's fade down by scaling the brightness
		for(int scale = 128; scale > 0; scale--) { 
			LEDS.showColor(CRGB(0, 128, 0), scale);
			delay(10);
		}
	}
}<|MERGE_RESOLUTION|>--- conflicted
+++ resolved
@@ -34,12 +34,10 @@
    	// LEDS.addLeds<TM1803, 13>(leds, NUM_LEDS);
    	// LEDS.addLeds<TM1829, 13>(leds, NUM_LEDS);
 
-<<<<<<< HEAD
    	// LEDS.addLeds<P9813>(leds, NUM_LEDS);
-=======
-   	LEDS.addLeds<P9813>(leds, NUM_LEDS);
+   	// LEDS.addLeds<LPD8806>(leds, NUM_LEDS);
+   	// LEDS.addLeds<P9813>(leds, NUM_LEDS);
    	
->>>>>>> 4644b6f7
    	// LEDS.addLeds<LPD8806>(leds, NUM_LEDS);
 	// LEDS.addLeds<WS2801>(leds, NUM_LEDS);
    	// LEDS.addLeds<SM16716>(leds, NUM_LEDS);
